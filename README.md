# Parametric Distributionally Robust Optimization

This repository contains code for implementing experiments in the ICLR 2021 paper "Modeling the Second Player in Distributionally Robust Optimization".

## How to run this code

After checking out the repository, you need to install the dependencies, for instance in a virtual environment:

```bash
virtualenv --system-site-packages env
source env/bin/activate
pip install -r requirements.txt
```

Now you should be ready to go. Here is an example run on BiasedSST (see paper for details).

Normally you should first pre-train the MLE of the data distribution (`q_{\psi_0}` in the paper). However, to get you started you can just download our [pre-trained model](https://github.com/pmichel31415/P-DRO/releases/download/1.0/biased_SST_95_gen_LM_small_transformer_generative_wikitext103_model.pt).

```bash
# Download pre-trained models
mkdir pretrained_models/
wget https://github.com/pmichel31415/P-DRO/releases/download/1.0/biased_SST_95_gen_LM_small_transformer_generative_wikitext103_model.pt -P pretrained_models/
# Create results folder
mkdir results/
```

Now you can run P-DRO on BiasedSST using the following command:

```bash
python pdro_main.py \
    --force-save-name biased_sst_p_dro \
    --n-reruns 5 \
    --task biased_SST_95 \
    --architecture bilstm \
    --input-format bert-base-uncased \
    --lr-scheduler linear_decay \
    --n-epochs 50 \
    --valid-interval epoch \
    --optimizer adamw \
    --lr 2e-5 \
    --batch-size 64 \
    --max-tokens-per-batch 2500 \
    --eval-on-domains biased=True,label=0 biased=True,label=1 biased=False,label=0 biased=False,label=1 \
    --pdro \
<<<<<<< HEAD
    --adv-architecture small_transformer_generative \
=======
    --adv-architecture small_transformer_generative_wikitext103 \
>>>>>>> e4f4731c
    --adv-filename pretrained_models/biased_SST_95_gen_LM_small_transformer_generative_wikitext103_model.pt \
    --filter-advs-by reverse_kl \
    --adv-threshold 2.302585 \
    --adv-optimizer sgd  \
    --adv-lr 1e-4 \
    --adv-obj exp_kl \
    --joint \
    --tau 0.01 \
    --norm-k-adv 5
```

Note the parameters relevant to P-DRO:

- `--pdro`: use P-DRO (deactivate this for ERM)
- `--adv-architecture small_transformer_generative_wikitext103`: architecture for the adversary. You can find more architectures in `src/models/architectures.py`.
- `--filter-advs-by reverse_kl`: filter validation adversary by reverse KL
- `--adv-threshold 2.302585`: reject adversaries with reverse KL to the data distribution > `log(10)` on the dev set
- `--adv-optimizer sgd`: train the adversary with regular SGD
- `--adv-lr 1e-4`: train the adversary with learning rate 1r-4 (this is `\lambda` in the paper)
- `--adv-obj exp_kl`: this refers to L_adv as described in the paper
- `--joint`: this indicates that the adversary will model the joint distribution `(x, y)` (instead of just x)
- `--tau 0.01`: Temperature for the adversary's loss
- `--norm-k-adv`: This is the size of the window for computing the normalizer in the adversary's loss (`K` in the paper)<|MERGE_RESOLUTION|>--- conflicted
+++ resolved
@@ -42,11 +42,7 @@
     --max-tokens-per-batch 2500 \
     --eval-on-domains biased=True,label=0 biased=True,label=1 biased=False,label=0 biased=False,label=1 \
     --pdro \
-<<<<<<< HEAD
     --adv-architecture small_transformer_generative \
-=======
-    --adv-architecture small_transformer_generative_wikitext103 \
->>>>>>> e4f4731c
     --adv-filename pretrained_models/biased_SST_95_gen_LM_small_transformer_generative_wikitext103_model.pt \
     --filter-advs-by reverse_kl \
     --adv-threshold 2.302585 \
@@ -61,7 +57,7 @@
 Note the parameters relevant to P-DRO:
 
 - `--pdro`: use P-DRO (deactivate this for ERM)
-- `--adv-architecture small_transformer_generative_wikitext103`: architecture for the adversary. You can find more architectures in `src/models/architectures.py`.
+- `--adv-architecture small_transformer_generative`: architecture for the adversary. You can find more architectures in `src/models/architectures.py`.
 - `--filter-advs-by reverse_kl`: filter validation adversary by reverse KL
 - `--adv-threshold 2.302585`: reject adversaries with reverse KL to the data distribution > `log(10)` on the dev set
 - `--adv-optimizer sgd`: train the adversary with regular SGD
